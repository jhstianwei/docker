package docker

import (
	"bytes"
	"encoding/json"
	"errors"
	"github.com/kr/pty"
	"io"
	"io/ioutil"
	"log"
	"os"
	"os/exec"
	"path"
	"strings"
	"syscall"
	"time"
)

var sysInitPath string

func init() {
	sysInitPath = SelfPath()
}

type Container struct {
	Id   string
	Root string

	Created time.Time

	Path string
	Args []string

	Config     *Config
	Filesystem *Filesystem
	State      *State

	network          *NetworkInterface
	networkAllocator *NetworkAllocator
	NetworkConfig    *NetworkConfig

	SysInitPath   string
	lxcConfigPath string
	cmd           *exec.Cmd
	stdout        *writeBroadcaster
	stderr        *writeBroadcaster
	stdin         io.ReadCloser
	stdinPipe     io.WriteCloser

	stdoutLog *bytes.Buffer
	stderrLog *bytes.Buffer
}

type Config struct {
	Hostname  string
	User      string
	Ram       int64
	Tty       bool // Attach standard streams to a tty, including stdin if it is not closed.
	OpenStdin bool // Open stdin
}

type NetworkConfig struct {
	IpAddress   string
	IpPrefixLen int
}

func createContainer(id string, root string, command string, args []string, layers []string, config *Config, netAllocator *NetworkAllocator) (*Container, error) {
	container := &Container{
		Id:               id,
		Root:             root,
		Created:          time.Now(),
		Path:             command,
		Args:             args,
		Config:           config,
		Filesystem:       newFilesystem(path.Join(root, "rootfs"), path.Join(root, "rw"), layers),
		State:            newState(),
		networkAllocator: netAllocator,
		NetworkConfig:    &NetworkConfig{},

		SysInitPath:   sysInitPath,
		lxcConfigPath: path.Join(root, "config.lxc"),
		stdout:        newWriteBroadcaster(),
		stderr:        newWriteBroadcaster(),
		stdoutLog:     new(bytes.Buffer),
		stderrLog:     new(bytes.Buffer),
	}
	if container.Config.OpenStdin {
		container.stdin, container.stdinPipe = io.Pipe()
	} else {
		container.stdinPipe = NopWriteCloser(ioutil.Discard) // Silently drop stdin
	}
	container.stdout.AddWriter(NopWriteCloser(container.stdoutLog))
	container.stderr.AddWriter(NopWriteCloser(container.stderrLog))

	if err := os.Mkdir(root, 0700); err != nil {
		return nil, err
	}
	if err := container.Filesystem.createMountPoints(); err != nil {
		return nil, err
	}
	if err := container.save(); err != nil {
		return nil, err
	}
	return container, nil
}

func loadContainer(containerPath string, netAllocator *NetworkAllocator) (*Container, error) {
	data, err := ioutil.ReadFile(path.Join(containerPath, "config.json"))
	if err != nil {
		return nil, err
	}
	container := &Container{
		stdout:           newWriteBroadcaster(),
		stderr:           newWriteBroadcaster(),
		stdoutLog:        new(bytes.Buffer),
		stderrLog:        new(bytes.Buffer),
		lxcConfigPath:    path.Join(containerPath, "config.lxc"),
		networkAllocator: netAllocator,
		NetworkConfig:    &NetworkConfig{},
	}
	if err := json.Unmarshal(data, container); err != nil {
		return nil, err
	}
	if err := container.Filesystem.createMountPoints(); err != nil {
		return nil, err
	}
	if container.Config.OpenStdin {
		container.stdin, container.stdinPipe = io.Pipe()
	} else {
		container.stdinPipe = NopWriteCloser(ioutil.Discard) // Silently drop stdin
	}
	container.State = newState()
	return container, nil
}

func (container *Container) Cmd() *exec.Cmd {
	return container.cmd
}

func (container *Container) When() time.Time {
	return container.Created
}

func (container *Container) loadUserData() (map[string]string, error) {
	jsonData, err := ioutil.ReadFile(path.Join(container.Root, "userdata.json"))
	if err != nil {
		if os.IsNotExist(err) {
			return make(map[string]string), nil
		}
		return nil, err
	}
	data := make(map[string]string)
	if err := json.Unmarshal(jsonData, &data); err != nil {
		return nil, err
	}
	return data, nil
}

func (container *Container) saveUserData(data map[string]string) error {
	jsonData, err := json.Marshal(data)
	if err != nil {
		return err
	}
	return ioutil.WriteFile(path.Join(container.Root, "userdata.json"), jsonData, 0700)
}

func (container *Container) SetUserData(key, value string) error {
	data, err := container.loadUserData()
	if err != nil {
		return err
	}
	data[key] = value
	return container.saveUserData(data)
}

func (container *Container) GetUserData(key string) string {
	data, err := container.loadUserData()
	if err != nil {
		return ""
	}
	if value, exists := data[key]; exists {
		return value
	}
	return ""
}

func (container *Container) save() (err error) {
	data, err := json.Marshal(container)
	if err != nil {
		return
	}
	return ioutil.WriteFile(path.Join(container.Root, "config.json"), data, 0666)
}

func (container *Container) generateLXCConfig() error {
	fo, err := os.Create(container.lxcConfigPath)
	if err != nil {
		return err
	}
	defer fo.Close()

	if err := LxcTemplateCompiled.Execute(fo, container); err != nil {
		return err
	}
	return nil
}

func (container *Container) startPty() error {
	stdout_master, stdout_slave, err := pty.Open()
	if err != nil {
		return err
	}
	container.cmd.Stdout = stdout_slave

	stderr_master, stderr_slave, err := pty.Open()
	if err != nil {
		return err
	}
	container.cmd.Stderr = stderr_slave

	// Copy the PTYs to our broadcasters
	go func() {
		defer container.stdout.Close()
		io.Copy(container.stdout, stdout_master)
	}()

	go func() {
		defer container.stderr.Close()
		io.Copy(container.stderr, stderr_master)
	}()

	// stdin
	var stdin_slave io.ReadCloser
	if container.Config.OpenStdin {
		stdin_master, stdin_slave, err := pty.Open()
		if err != nil {
			return err
		}
		container.cmd.Stdin = stdin_slave
		// FIXME: The following appears to be broken.
		// "cannot set terminal process group (-1): Inappropriate ioctl for device"
		// container.cmd.SysProcAttr = &syscall.SysProcAttr{Setctty: true, Setsid: true}
		go func() {
			defer container.stdin.Close()
			io.Copy(stdin_master, container.stdin)
		}()
	}
	if err := container.cmd.Start(); err != nil {
		return err
	}
	stdout_slave.Close()
	stderr_slave.Close()
	if stdin_slave != nil {
		stdin_slave.Close()
	}
	return nil
}

func (container *Container) start() error {
	container.cmd.Stdout = container.stdout
	container.cmd.Stderr = container.stderr
	if container.Config.OpenStdin {
		stdin, err := container.cmd.StdinPipe()
		if err != nil {
			return err
		}
		go func() {
			defer stdin.Close()
			io.Copy(stdin, container.stdin)
		}()
	}
	return container.cmd.Start()
}

func (container *Container) Start() error {
	if err := container.Filesystem.EnsureMounted(); err != nil {
		return err
	}
	if err := container.allocateNetwork(); err != nil {
		return err
	}
	if err := container.generateLXCConfig(); err != nil {
		return err
	}
	params := []string{
		"-n", container.Id,
		"-f", container.lxcConfigPath,
		"--",
		"/sbin/init",
	}

	// Networking
	params = append(params, "-g", container.network.Gateway.String())

	// User
	if container.Config.User != "" {
		params = append(params, "-u", container.Config.User)
	}

	// Program
	params = append(params, "--", container.Path)
	params = append(params, container.Args...)

	container.cmd = exec.Command("/usr/bin/lxc-start", params...)

	var err error
	if container.Config.Tty {
		err = container.startPty()
	} else {
		err = container.start()
	}
	if err != nil {
		return err
	}
	container.State.setRunning(container.cmd.Process.Pid)
	container.save()
	go container.monitor()
	return nil
}

func (container *Container) Run() error {
	if err := container.Start(); err != nil {
		return err
	}
	container.Wait()
	return nil
}

func (container *Container) Output() (output []byte, err error) {
	pipe, err := container.StdoutPipe()
	if err != nil {
		return nil, err
	}
	defer pipe.Close()
	if err := container.Start(); err != nil {
		return nil, err
	}
	output, err = ioutil.ReadAll(pipe)
	container.Wait()
	return output, err
}

// StdinPipe() returns a pipe connected to the standard input of the container's
// active process.
//
func (container *Container) StdinPipe() (io.WriteCloser, error) {
	return container.stdinPipe, nil
}

func (container *Container) StdoutPipe() (io.ReadCloser, error) {
	reader, writer := io.Pipe()
	container.stdout.AddWriter(writer)
	return newBufReader(reader), nil
}

func (container *Container) StdoutLog() io.Reader {
	return strings.NewReader(container.stdoutLog.String())
}

func (container *Container) StderrPipe() (io.ReadCloser, error) {
	reader, writer := io.Pipe()
	container.stderr.AddWriter(writer)
	return newBufReader(reader), nil
}

func (container *Container) StderrLog() io.Reader {
	return strings.NewReader(container.stderrLog.String())
}

func (container *Container) allocateNetwork() error {
	iface, err := container.networkAllocator.Allocate()
	if err != nil {
		return err
	}
	container.network = iface
	container.NetworkConfig.IpAddress = iface.IPNet.IP.String()
	container.NetworkConfig.IpPrefixLen, _ = iface.IPNet.Mask.Size()
	return nil
}

func (container *Container) releaseNetwork() error {
	err := container.networkAllocator.Release(container.network)
	container.network = nil
	container.NetworkConfig = &NetworkConfig{}
	return err
}

func (container *Container) monitor() {
	// Wait for the program to exit
	container.cmd.Wait()
	exitCode := container.cmd.ProcessState.Sys().(syscall.WaitStatus).ExitStatus()

	// Cleanup
	if err := container.releaseNetwork(); err != nil {
		log.Printf("%v: Failed to release network: %v", container.Id, err)
	}
	container.stdout.Close()
	container.stderr.Close()
	if err := container.Filesystem.Umount(); err != nil {
		log.Printf("%v: Failed to umount filesystem: %v", container.Id, err)
	}

	// Re-create a brand new stdin pipe once the container exited
	if container.Config.OpenStdin {
		container.stdin, container.stdinPipe = io.Pipe()
	}

	// Report status back
	container.State.setStopped(exitCode)
	container.save()
}

func (container *Container) kill() error {
	if err := container.cmd.Process.Kill(); err != nil {
		return err
	}
	// Wait for the container to be actually stopped
	container.Wait()
	return nil
}

func (container *Container) Kill() error {
	if !container.State.Running {
		return nil
	}
	return container.kill()
}

func (container *Container) Stop() error {
	if !container.State.Running {
		return nil
	}

	// 1. Send a SIGTERM
	if output, err := exec.Command("/usr/bin/lxc-kill", "-n", container.Id, "15").CombinedOutput(); err != nil {
		log.Printf(string(output))
		log.Printf("Failed to send SIGTERM to the process, force killing")
		if err := container.Kill(); err != nil {
			return err
		}
	}

	// 2. Wait for the process to exit on its own
	if err := container.WaitTimeout(10 * time.Second); err != nil {
		log.Printf("Container %v failed to exit within 10 seconds of SIGTERM - using the force", container.Id)
		if err := container.Kill(); err != nil {
			return err
		}
	}
	return nil
}

func (container *Container) Restart() error {
	if err := container.Stop(); err != nil {
		return err
	}
	if err := container.Start(); err != nil {
		return err
	}
	return nil
}

<<<<<<< HEAD
func (container *Container) Wait() {
=======
// Wait blocks until the container stops running, then returns its exit code.
func (container *Container) Wait() int {

>>>>>>> 278aa5f0
	for container.State.Running {
		container.State.wait()
	}
	return container.State.ExitCode
}

func (container *Container) WaitTimeout(timeout time.Duration) error {
	done := make(chan bool)
	go func() {
		container.Wait()
		done <- true
	}()

	select {
	case <-time.After(timeout):
		return errors.New("Timed Out")
	case <-done:
		return nil
	}
	return nil
}<|MERGE_RESOLUTION|>--- conflicted
+++ resolved
@@ -460,13 +460,9 @@
 	return nil
 }
 
-<<<<<<< HEAD
-func (container *Container) Wait() {
-=======
 // Wait blocks until the container stops running, then returns its exit code.
 func (container *Container) Wait() int {
 
->>>>>>> 278aa5f0
 	for container.State.Running {
 		container.State.wait()
 	}
