--- conflicted
+++ resolved
@@ -935,11 +935,7 @@
 		return nil, err
 	}
 	srv := &Server{
-<<<<<<< HEAD
 		images:     containers.Store,
-=======
-		images:     images,
->>>>>>> e20a74d2
 		containers: containers,
 	}
 	return srv, nil
